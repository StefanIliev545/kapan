import * as snchains from "@starknet-react/chains";

const rpcUrlDevnet =
  process.env.NEXT_PUBLIC_RPC_URL_DEVNET || "http://localhost:5050";
// devnet with mainnet network ID
const mainnetFork = {
  id: BigInt("0x534e5f4d41494e"),
  network: "devnet",
  name: "Starknet Devnet",
  nativeCurrency: {
    address:
      "0x049d36570d4e46f48e99674bd3fcc84644ddd6b96f7c741b1562b82f9e004dc7",
    name: "Stark",
    symbol: "STRK",
    decimals: 18,
  },
  testnet: true,
  rpcUrls: {
    default: {
      http: [],
    },
    public: {
      http: [`${rpcUrlDevnet}/rpc`],
    },
  },
  paymasterRpcUrls: {
    avnu: {
      http: [rpcUrlDevnet],
    },
  },
<<<<<<< HEAD
} as snchains.Chain;
=======
} as const satisfies snchains.Chain;
>>>>>>> 28715fff

const devnet = {
  ...snchains.devnet,
  rpcUrls: {
    default: {
      http: [],
    },
    public: {
      http: [`${rpcUrlDevnet}/rpc`],
    },
  },
} as const satisfies snchains.Chain;

export const supportedChains = { ...snchains, devnet, mainnetFork };<|MERGE_RESOLUTION|>--- conflicted
+++ resolved
@@ -28,11 +28,7 @@
       http: [rpcUrlDevnet],
     },
   },
-<<<<<<< HEAD
-} as snchains.Chain;
-=======
 } as const satisfies snchains.Chain;
->>>>>>> 28715fff
 
 const devnet = {
   ...snchains.devnet,
