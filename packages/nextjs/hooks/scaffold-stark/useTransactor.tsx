import { useTargetNetwork } from "./useTargetNetwork";
<<<<<<< HEAD
import { AccountInterface, ETransactionVersion, InvokeFunctionResponse, constants, RpcProvider } from "starknet";
=======
import { AccountInterface, InvokeFunctionResponse } from "starknet";
>>>>>>> ec9af8ea
import { useAccount } from "~~/hooks/useAccount";
import { getBlockExplorerTxLink, notification } from "~~/utils/scaffold-stark";

type TransactionFunc = (
  tx: () => Promise<InvokeFunctionResponse> | Promise<string>,
  // | SendTransactionParameters,
) => Promise<string | undefined>;

/**
 * Custom notification content for TXs.
 */
const TxnNotification = ({ message, blockExplorerLink }: { message: string; blockExplorerLink?: string }) => {
  return (
    <div className={`flex flex-col ml-1 cursor-default`}>
      <p className="my-0">{message}</p>
      {blockExplorerLink && blockExplorerLink.length > 0 ? (
        <a href={blockExplorerLink} target="_blank" rel="noreferrer" className="block link text-md">
          check out transaction
        </a>
      ) : null}
    </div>
  );
};

/**
 * Runs Transaction passed in to returned function showing UI feedback.
 * @param _walletClient - Optional wallet client to use. If not provided, will use the one from useWalletClient.
 * @returns function that takes in transaction function as callback, shows UI feedback for transaction and returns a promise of the transaction hash
 */
export const useTransactor = (_walletClient?: AccountInterface): TransactionFunc => {
  let walletClient = _walletClient;
  const { account } = useAccount();
  const { targetNetwork } = useTargetNetwork();
  if (walletClient === undefined && account) {
    walletClient = account;
  }

  const provider = new RpcProvider({
    nodeUrl: targetNetwork.rpcUrls.public.http[0],
  });

  return async tx => {
    if (!walletClient) {
      notification.error("Cannot access account");
      console.error("⚡️ ~ file: useTransactor.tsx ~ error");
      return;
    }

    let notificationId = null;
    let transactionHash: Awaited<InvokeFunctionResponse>["transaction_hash"] | undefined = undefined;
    try {
      const networkId = await walletClient.getChainId();
      notificationId = notification.loading(<TxnNotification message="Awaiting for user confirmation" />);
      if (typeof tx === "function") {
        // Tx is already prepared by the caller
        console.log("tx is a function");
        const result = await tx();
        if (typeof result === "string") {
          transactionHash = result;
        } else {
          transactionHash = result.transaction_hash;
        }
      } else if (tx != null) {
        console.log("tx", tx);
<<<<<<< HEAD
        transactionHash = (
          await walletClient.execute(tx, {
            version: ETransactionVersion.V2,
          })
        ).transaction_hash;
=======
        transactionHash = (await walletClient.execute(tx)).transaction_hash;
>>>>>>> ec9af8ea
      } else {
        throw new Error("Incorrect transaction passed to transactor");
      }

      notification.remove(notificationId);

      const blockExplorerTxURL = networkId ? getBlockExplorerTxLink(targetNetwork.network, transactionHash) : "";

      notificationId = notification.loading(
        <TxnNotification message="Waiting for transaction to complete." blockExplorerLink={blockExplorerTxURL} />,
      );

      try {
        await provider.waitForTransaction(transactionHash);
        console.log("Transaction confirmed:", transactionHash);
      } catch (waitError) {
        console.warn("Error waiting for transaction:", waitError);
      }

      notification.remove(notificationId);

      notification.success(
        <TxnNotification message="Transaction completed successfully!" blockExplorerLink={blockExplorerTxURL} />,
        {
          icon: "🎉",
        },
      );

      if (typeof window !== "undefined") {
        window.dispatchEvent(new Event("txCompleted"));
      }
    } catch (error: any) {
      if (notificationId) {
        notification.remove(notificationId);
      }

      const errorPattern = /Contract (.*?)"}/;
      const match = errorPattern.exec(error.message);
      const message = match ? match[1] : error.message;

      console.error("⚡️ ~ file: useTransactor.ts ~ error", message);

      notification.error(message);
      throw error;
    }

    return transactionHash;
  };
};<|MERGE_RESOLUTION|>--- conflicted
+++ resolved
@@ -1,9 +1,5 @@
 import { useTargetNetwork } from "./useTargetNetwork";
-<<<<<<< HEAD
-import { AccountInterface, ETransactionVersion, InvokeFunctionResponse, constants, RpcProvider } from "starknet";
-=======
 import { AccountInterface, InvokeFunctionResponse } from "starknet";
->>>>>>> ec9af8ea
 import { useAccount } from "~~/hooks/useAccount";
 import { getBlockExplorerTxLink, notification } from "~~/utils/scaffold-stark";
 
@@ -68,15 +64,7 @@
         }
       } else if (tx != null) {
         console.log("tx", tx);
-<<<<<<< HEAD
-        transactionHash = (
-          await walletClient.execute(tx, {
-            version: ETransactionVersion.V2,
-          })
-        ).transaction_hash;
-=======
         transactionHash = (await walletClient.execute(tx)).transaction_hash;
->>>>>>> ec9af8ea
       } else {
         throw new Error("Incorrect transaction passed to transactor");
       }
