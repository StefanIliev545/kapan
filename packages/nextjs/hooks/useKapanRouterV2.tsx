--- conflicted
+++ resolved
@@ -279,9 +279,6 @@
     ];
   }, [userAddress]);
 
-<<<<<<< HEAD
-  // FIXED: Handles "max" correctly by fetching balance on-chain
-=======
   /**
    * Build a repay flow with async wallet balance check for max repayments
    * This safely handles "max" repayments by reading the user's wallet balance instead of using MaxUint256
@@ -292,7 +289,6 @@
    * @param isMax - Whether to repay maximum (uses wallet balance, not MaxUint256)
    * @param maxPullAmount - Optional cap for the amount pulled from the wallet when repaying max
    */
->>>>>>> 6c886789
   const buildRepayFlowAsync = useCallback(async (
     protocolName: string,
     tokenAddress: string,
@@ -307,20 +303,20 @@
     let pullAmount: bigint;
 
     if (isMax || amount.toLowerCase() === "max") {
-<<<<<<< HEAD
-      // Fetch actual balance for "max" to prevent parsing error
+      // 1. Fetch actual balance for "max" to prevent parsing error (Safety Fix from Staging)
       const balance = await publicClient.readContract({
         address: tokenAddress as Address,
         abi: ERC20ABI,
         functionName: "balanceOf",
         args: [userAddress],
       }) as bigint;
-      pullAmount = balance;
-=======
-      // For max repayments, pull 1% more to account for interest accrual/variation
-      const requested = (parseUnits(amount, decimals) * 101n) / 100n;
-      pullAmount = maxPullAmount != null && maxPullAmount < requested ? maxPullAmount : requested;
->>>>>>> 6c886789
+
+      // 2. Respect optional cap (Feature from Main)
+      if (maxPullAmount !== undefined && maxPullAmount < balance) {
+        pullAmount = maxPullAmount;
+      } else {
+        pullAmount = balance;
+      }
     } else {
       pullAmount = parseUnits(amount, decimals);
     }
@@ -716,7 +712,7 @@
   }, [routerContract, userAddress, publicClient, walletClient, getAuthorizations, sendCallsAsync, executeFlowWithApprovals]);
 
   // --- Move Flow Builder ---
-
+  
   type FlashConfig = { version: "v3" | "v2" | "aave"; premiumBps?: number; bufferBps?: number; };
   type BuildUnlockDebtParams = {
     fromProtocol: string; debtToken: Address; expectedDebt: string; debtDecimals?: number; fromContext?: `0x${string}`; flash: FlashConfig;
@@ -769,7 +765,7 @@
         if (expected === 0n) throw new Error(`Invalid debt amount`);
 
         const fromCtx = from === "compound" ? getContext(from, encodeCompoundMarket(debtToken)) : getContext(from, fromContext as `0x${string}`);
-
+        
         // 1. Get Borrow Balance (creates UTXO)
         const utxoIndexForGetBorrow = utxoCount;
         addProto(from, encodeLendingInstruction(LendingOp.GetBorrowBalance, debtToken, userAddress, 0n, fromCtx, 999) as `0x${string}`, true);
@@ -784,7 +780,7 @@
         // 3. Approve Gateway (Router Instruction)
         // CRITICAL: createsUtxo=true because fixed Router logic appends an empty output for Approves to maintain index sync.
         addRouter(encodeApprove(flashLoanUtxoIndex, from) as `0x${string}`, true);
-
+        
         // 4. Repay Debt (using Flash Loan proceeds)
         // Repay creates a refund UTXO (usually 0)
         addProto(from, encodeLendingInstruction(LendingOp.Repay, debtToken, userAddress, 0n, fromCtx, utxoIndexForGetBorrow) as `0x${string}`, true);
@@ -824,7 +820,7 @@
 
         // Borrow (creates UTXO)
         addProto(to, encodeLendingInstruction(LendingOp.Borrow, token, userAddress, borrowAmt, toCtx, borrowInputIndex) as `0x${string}`, true);
-
+        
         if (approveToRouter && p.mode !== "coverFlash") {
           // Approve (creates UTXO)
           addRouter(encodeApprove(utxoIndexForBorrow, "router") as `0x${string}`, true);
