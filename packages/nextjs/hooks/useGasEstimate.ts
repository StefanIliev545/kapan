"use client";
<<<<<<< HEAD
import { useCallback, useEffect, useRef, useState } from "react";
import type { Call, Account } from "starknet";
import { useAccount } from "~~/hooks/useAccount";
=======

import { useCallback, useEffect, useMemo, useRef, useState } from "react";
import type { Account, Call, PaymasterDetails } from "starknet";
import { usePaymasterEstimateFees, usePaymasterGasTokens } from "@starknet-react/core";
import { useAccount } from "~~/hooks/useAccount";
import { useSelectedGasToken } from "~~/contexts/SelectedGasTokenContext";
>>>>>>> ec9af8ea
import { useGlobalState } from "~~/services/store/store";
import { weiToEth, friToStrk } from "~~/lib/feeUnits";
import { universalStrkAddress } from "~~/utils/Constants";

type BuildCalls =
  | (() => Call | Call[] | null | undefined | Promise<Call | Call[] | null | undefined>)
  | (() => Promise<Call | Call[] | null | undefined>);

type DisplayCurrency = "ETH" | "STRK";

export function useGasEstimate(opts: {
  enabled: boolean;
  buildCalls: BuildCalls;
  currency?: DisplayCurrency;      // preferred display currency for standard estimate
  debounceMs?: number;
  preferPaymaster?: boolean;       // if true, effective* fields prefer paymaster when available
}) {
  const {
    enabled,
    buildCalls,
    currency = "ETH",
    debounceMs = 300,
    preferPaymaster = true,
  } = opts;

  const { account } = useAccount();
  const { selectedToken } = useSelectedGasToken();
  const ethPrice = useGlobalState(s => s.nativeCurrencyPrice); // USD/ETH
  const strkPrice = useGlobalState(s => s.strkCurrencyPrice);  // USD/STRK

  // ---------------- internal state / debounce ----------------
  const [callsState, setCallsState] = useState<Call[] | undefined>(undefined);
  const timer = useRef<number | null>(null);
  const prevKey = useRef<string | null>(null);

  const clearTimer = () => {
    if (timer.current != null) {
      window.clearTimeout(timer.current);
      timer.current = null;
    }
  };

  const stableStringify = (value: unknown): string => {
    const seen = new WeakSet();
    const walk = (v: any): any => {
      if (v && typeof v === "object") {
        if (seen.has(v)) return "[[cyclic]]";
        seen.add(v);
        if (Array.isArray(v)) return v.map(walk);
        const obj: Record<string, any> = {};
        for (const k of Object.keys(v).sort()) {
          const vv = (v as any)[k];
          obj[k] = typeof vv === "bigint" ? vv.toString() : walk(vv);
        }
        return obj;
      }
      return typeof v === "bigint" ? v.toString() : v;
    };
    return JSON.stringify(walk(value));
  };

  useEffect(() => {
    clearTimer();
    if (!enabled) {
      setCallsState(undefined);
      prevKey.current = null;
      return;
    }
    timer.current = window.setTimeout(async () => {
      const calls = await buildCalls();
      if (!calls) {
        setCallsState(undefined);
        prevKey.current = null;
        return;
      }
      const arr = Array.isArray(calls) ? calls : [calls];
      const key = stableStringify(arr);
      if (prevKey.current === key) return;
      prevKey.current = key;
      setCallsState(arr);
    }, debounceMs) as unknown as number;
    return clearTimer;
  }, [enabled, debounceMs, buildCalls]);

  // ---------------- standard estimate (starknet.js v8) ----------------
  const [stdLoading, setStdLoading] = useState(false);
  const [stdError, setStdError] = useState<string | null>(null);
  const [feeUnit, setFeeUnit] = useState<"WEI" | "FRI" | null>(null);
  const [feeAtomic, setFeeAtomic] = useState<bigint | null>(null);
  const [feeNative, setFeeNative] = useState<number | null>(null);
  const [feeUsd, setFeeUsd] = useState<number | null>(null);
  const [usedCurrency, setUsedCurrency] = useState<DisplayCurrency | null>(null);

  const resetStd = () => {
    setStdError(null);
    setFeeUnit(null);
    setFeeAtomic(null);
    setFeeNative(null);
    setFeeUsd(null);
    setUsedCurrency(null);
  };

  const computeStdDisplay = useCallback((atomic: bigint, unit: "WEI" | "FRI") => {
    const actualToken: DisplayCurrency = unit === "WEI" ? "ETH" : "STRK";
    const actualNative = unit === "WEI" ? weiToEth(atomic) : friToStrk(atomic);
    const price = actualToken === "ETH" ? ethPrice ?? null : strkPrice ?? null;
    const usd = price != null ? actualNative * price : null;

    if (currency === actualToken) {
      return { native: actualNative, usd, used: actualToken };
    }
    if (usd != null) {
      const tgt = currency === "ETH" ? ethPrice ?? null : strkPrice ?? null;
      if (tgt != null && tgt > 0) return { native: usd / tgt, usd, used: currency };
    }
    return { native: actualNative, usd, used: actualToken };
  }, [currency, ethPrice, strkPrice]);

  const doStdEstimate = useCallback(async (acct: Account, calls?: Call[]) => {
    if (!calls || calls.length === 0) {
      resetStd();
      return;
    }
    setStdLoading(true);
    setStdError(null);
    try {
      const res = await acct.estimateInvokeFee(calls);
      const atomic: bigint =
        (res as any)?.suggestedMaxFee ??
        (res as any)?.overall_fee ??
        0n;
      const unit = (res as any)?.unit as "WEI" | "FRI" | undefined;

      setFeeAtomic(atomic);
      if (unit) {
        setFeeUnit(unit);
        const { native, usd, used } = computeStdDisplay(atomic, unit);
        setFeeNative(native);
        setFeeUsd(usd);
        setUsedCurrency(used);
      } else {
        setFeeNative(null);
        setFeeUsd(null);
        setUsedCurrency(null);
      }
    } catch (e) {
      console.error("standard fee estimation failed", e);
      resetStd();
      setStdError("Fee estimation unavailable");
    } finally {
      setStdLoading(false);
    }
  }, [computeStdDisplay]);

  useEffect(() => {
    if (!enabled || !account?.address) {
      resetStd();
      return;
    }
    void doStdEstimate(account as Account, callsState);
  }, [enabled, account?.address, callsState, doStdEstimate, account]);

  // ---------------- paymaster estimate (AVNU) ----------------
  const { data: pmTokens } = usePaymasterGasTokens();
  const selectedDecimals = useMemo(() => {
    const addr = selectedToken?.address?.toLowerCase?.();
    const t = pmTokens?.find((x: any) => {
      const tokenAddress =
        (x.address ?? x.tokenAddress ?? x.token_address ?? "") as string;
      return tokenAddress.toLowerCase?.() === addr;
    });
    return Number(
      t?.decimals ?? 18,
    );
  }, [pmTokens, selectedToken?.address]);

  const paymasterOptions: PaymasterDetails | undefined = useMemo(() => {
    if (!selectedToken?.address) return {
      feeMode: { mode: "default", gasToken: universalStrkAddress },
    };
    return {
      feeMode: { mode: "default", gasToken: selectedToken.address },
    };
  }, [selectedToken?.address]);

  const pmEnabled = enabled && !!callsState?.length && !!paymasterOptions;

  const {
    data: pmData,
    error: pmErrorObj,
    isPending: pmLoading,
  } = usePaymasterEstimateFees({
    calls: callsState,
    options: paymasterOptions,
    enabled: pmEnabled,
  });

  const pmAtomic: bigint | null = useMemo(() => {
    if (!pmData) return null;
    const raw =
      (pmData as any)?.suggested_max_fee_in_gas_token ??
      (pmData as any)?.suggestedMaxFeeInGasToken ??
      (pmData as any)?.suggested_max_fee ??
      (pmData as any)?.suggestedMaxFee ??
      0;
    try {
      return typeof raw === "bigint" ? raw : BigInt(raw);
    } catch {
      return null;
    }
  }, [pmData]);

  const pmNative: number | null = useMemo(() => {
    if (pmAtomic == null || !selectedToken?.symbol) return null;

    if (selectedToken.symbol === "ETH") return weiToEth(pmAtomic);
    if (selectedToken.symbol === "STRK") return friToStrk(pmAtomic);

    try {
      return Number(pmAtomic) / 10 ** selectedDecimals;
    } catch {
      return null;
    }
  }, [pmAtomic, selectedDecimals, selectedToken?.symbol]);

  const pmUsd: number | null = useMemo(() => {
    if (pmNative == null || !selectedToken?.symbol) return null;
    if (selectedToken.symbol === "ETH" && ethPrice != null) return pmNative * ethPrice;
    if (selectedToken.symbol === "STRK" && strkPrice != null) return pmNative * strkPrice;
    return null;
  }, [pmNative, selectedToken?.symbol, ethPrice, strkPrice]);

  const pmError = pmErrorObj ? pmErrorObj.message ?? "Paymaster estimation failed" : null;

  // ---------------- effective display ----------------
  const showPaymaster =
    !!pmAtomic &&
    (!!preferPaymaster || selectedToken?.symbol !== (feeUnit === "WEI" ? "ETH" : "STRK"));

  const effectiveNative = showPaymaster ? pmNative : feeNative;
  const effectiveUsd = showPaymaster ? pmUsd : feeUsd;
  const effectiveCurrency: string | null = showPaymaster
    ? selectedToken?.symbol ?? null
    : usedCurrency;

  const loading = stdLoading || (pmEnabled && pmLoading);
  const error = showPaymaster ? pmError : stdError;

  const refresh = useCallback(async () => {
    const calls = await buildCalls();
    setCallsState(calls ? (Array.isArray(calls) ? calls : [calls]) : undefined);
  }, [buildCalls]);

  return {
    loading,
    error,

    feeWei: feeAtomic,
    feeNative,
    feeUsd,
    feeUnit,
    usedCurrency,

    paymaster: {
      enabled: pmEnabled,
      loading: pmLoading,
      error: pmError,
      feeAtomic: pmAtomic,
      feeNative: pmNative,
      feeUsd: pmUsd,
      token: selectedToken,
      decimals: selectedDecimals,
      raw: pmData,
    },

    usingPaymaster: !!showPaymaster,
    effectiveNative,
    effectiveUsd,
    effectiveCurrency,

    refresh,
  };
}<|MERGE_RESOLUTION|>--- conflicted
+++ resolved
@@ -1,16 +1,10 @@
 "use client";
-<<<<<<< HEAD
-import { useCallback, useEffect, useRef, useState } from "react";
-import type { Call, Account } from "starknet";
-import { useAccount } from "~~/hooks/useAccount";
-=======
 
 import { useCallback, useEffect, useMemo, useRef, useState } from "react";
 import type { Account, Call, PaymasterDetails } from "starknet";
 import { usePaymasterEstimateFees, usePaymasterGasTokens } from "@starknet-react/core";
 import { useAccount } from "~~/hooks/useAccount";
 import { useSelectedGasToken } from "~~/contexts/SelectedGasTokenContext";
->>>>>>> ec9af8ea
 import { useGlobalState } from "~~/services/store/store";
 import { weiToEth, friToStrk } from "~~/lib/feeUnits";
 import { universalStrkAddress } from "~~/utils/Constants";
