--- conflicted
+++ resolved
@@ -1,15 +1,5 @@
-<<<<<<< HEAD
-import {
-  UseAccountResult,
-  useAccount as useStarknetReactAccount,
-} from "@starknet-react/core";
-import { useEffect, useState, useMemo } from "react";
-import { AccountInterface, constants } from "starknet";
-import { getStorybookMock, invokeStorybookMock } from "~~/utils/storybook";
-=======
 import { UseAccountResult } from "@starknet-react/core";
 import { useAccountContext } from "~~/contexts/AccountContext";
->>>>>>> 8f05e08b
 
 /**
  * Wrapper around starknet-react's useAccount hook to fix inconsistencies and provide workarounds.
@@ -28,85 +18,5 @@
  */
 
 export function useAccount(): UseAccountResult {
-<<<<<<< HEAD
-  const mockHandler = getStorybookMock<undefined, UseAccountResult>("useAccount");
-  const mock = invokeStorybookMock("useAccount", mockHandler, undefined);
-  if (mock) {
-    return mock;
-  }
-
-  const starknetAccount = useStarknetReactAccount();
-  const { account, address, status } = starknetAccount;
-
-  const correctedStatus = useMemo(() => {
-    if (status === "connected" && !account) {
-      return "connecting";
-    }
-    return status;
-  }, [status, account]);
-
-  const [accountChainId, setAccountChainId] = useState<bigint>(0n);
-
-  useEffect(() => {
-    if (account) {
-      const getChainId = async () => {
-        try {
-          let chainId: string | bigint;
-
-          if (typeof account.getChainId === "function") {
-            chainId = await account.getChainId();
-          } else if ((account as any).channel?.getChainId) {
-            chainId = await (account as any).channel.getChainId();
-          } else {
-            chainId = constants.StarknetChainId.SN_MAIN;
-          }
-
-          if (chainId) {
-            setAccountChainId(BigInt(chainId.toString()));
-          }
-        } catch (error) {
-          setAccountChainId(BigInt(constants.StarknetChainId.SN_MAIN));
-        }
-      };
-
-      getChainId();
-    }
-  }, [account]);
-
-  const patchedAccount = useMemo(() => {
-    if (status === "connected" && address && !account) {
-      const provisionalAccount = {
-        address,
-        execute: async () => {
-          throw new Error(
-            "Wallet connection issue. Please refresh and reconnect.",
-          );
-        },
-        estimateInvokeFee: async () => {
-          throw new Error(
-            "Wallet connection issue. Please refresh and reconnect.",
-          );
-        },
-        getChainId: async () => {
-          return constants.StarknetChainId.SN_MAIN;
-        },
-        cairoVersion: "1",
-        signer: {},
-      };
-
-      return provisionalAccount as unknown as AccountInterface;
-    }
-
-    return account;
-  }, [status, address, account]);
-
-  return {
-    ...starknetAccount,
-    account: patchedAccount,
-    status: correctedStatus,
-    chainId: accountChainId,
-  } as UseAccountResult;
-=======
   return useAccountContext();
->>>>>>> 8f05e08b
 }