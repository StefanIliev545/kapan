--- conflicted
+++ resolved
@@ -637,17 +637,11 @@
       });
 
       const flow = builder.build();
-<<<<<<< HEAD
       const res = await executeFlowBatchedIfPossible(flow, preferBatching, { revokePermissions });
+      batchingUsed = res?.kind === "batch";
       if (!res) {
         await executeFlowBatchedIfPossible(flow, false, { revokePermissions });
-=======
-      const res = await executeFlowBatchedIfPossible(flow, preferBatching);
-      batchingUsed = res?.kind === "batch";
-      if (!res) {
-        const fallbackResult = await executeFlowBatchedIfPossible(flow, false);
         batchingUsed = batchingUsed || fallbackResult?.kind === "batch";
->>>>>>> b8c11fda
       }
 
       const txCompleteProps: Record<string, string | number | boolean> = {
