import { FC, useCallback, useEffect, useMemo, useRef, useState } from "react";
import type { MouseEvent } from "react";
import Image from "next/image";
import { ProtocolPosition } from "../../ProtocolView";
import type { CollateralWithAmount } from "../../specific/collateral/CollateralSelector";
import { SupplyPosition } from "../../SupplyPosition";
import { BorrowPosition } from "../../BorrowPosition";
import { TokenSelectModalStark } from "../../modals/stark/TokenSelectModalStark";
import { useScaffoldReadContract } from "~~/hooks/scaffold-stark";
import { useAccount } from "~~/hooks/useAccount";
import { tokenNameToLogo } from "~~/contracts/externalContracts";
import { PositionManager } from "~~/utils/position";
import { feltToString, toAnnualRates, type TokenMetadata } from "~~/utils/protocols";
import { POOL_IDS } from "./VesuMarkets";
import { formatUnits } from "viem";
import type { VesuContext } from "~~/hooks/useLendingAction";
import { FiChevronDown, FiChevronUp, FiPlus } from "react-icons/fi";

const toHexAddress = (value: bigint) => `0x${value.toString(16).padStart(64, "0")}`;

const normalizePrice = (price: { value: bigint; is_valid: boolean }) => (price.is_valid ? price.value / 10n ** 10n : 0n);

const toBoolean = (value: unknown, fallback = false): boolean => {
  if (typeof value === "boolean") return value;
  if (typeof value === "number") return value !== 0;
  if (typeof value === "bigint") return value !== 0n;
  return fallback;
};

const normalizeDecimals = (value: unknown): number | null => {
  if (value === undefined || value === null) return 18;
  if (typeof value === "number" && Number.isFinite(value)) return value;
  if (typeof value === "bigint") {
    const asNumber = Number(value);
    return Number.isFinite(asNumber) ? asNumber : null;
  }
  if (typeof value === "string" && value.trim().length > 0) {
    const parsed = Number(value);
    return Number.isFinite(parsed) ? parsed : null;
  }
  return null;
};

const parseSupportedAssets = (assets: unknown): TokenMetadata[] => {
  if (!Array.isArray(assets)) return [];

  return assets.flatMap(entry => {
    if (!entry || typeof entry !== "object") return [];

    const candidate = entry as {
      address?: unknown;
      symbol?: unknown;
      decimals?: unknown;
      rate_accumulator?: unknown;
      utilization?: unknown;
      fee_rate?: unknown;
      price?: unknown;
      total_nominal_debt?: unknown;
      last_rate_accumulator?: unknown;
      reserve?: unknown;
      scale?: unknown;
    };

    const priceCandidate = candidate.price as { value?: unknown; is_valid?: unknown } | undefined;

    if (
      typeof candidate.address !== "bigint" ||
      typeof candidate.symbol !== "bigint" ||
      typeof candidate.rate_accumulator !== "bigint" ||
      typeof candidate.utilization !== "bigint" ||
      typeof candidate.fee_rate !== "bigint" ||
      typeof candidate.total_nominal_debt !== "bigint" ||
      typeof candidate.last_rate_accumulator !== "bigint" ||
      typeof candidate.reserve !== "bigint" ||
      typeof candidate.scale !== "bigint" ||
      !priceCandidate ||
      typeof priceCandidate.value !== "bigint"
    ) {
      return [];
    }

    const decimals = normalizeDecimals(candidate.decimals);
    if (decimals === null) return [];

    return [
      {
        address: candidate.address,
        symbol: candidate.symbol,
        decimals,
        rate_accumulator: candidate.rate_accumulator,
        utilization: candidate.utilization,
        fee_rate: candidate.fee_rate,
        price: {
          value: priceCandidate.value,
          is_valid: toBoolean(priceCandidate.is_valid, false),
        },
        total_nominal_debt: candidate.total_nominal_debt,
        last_rate_accumulator: candidate.last_rate_accumulator,
        reserve: candidate.reserve,
        scale: candidate.scale,
      },
    ];
  });
};

type PositionTuple = [
  bigint,
  bigint,
  {
    collateral_shares: bigint;
    collateral_amount: bigint;
    nominal_debt: bigint;
    is_vtoken: boolean;
  },
];

const parsePositionTuples = (positions: unknown): PositionTuple[] => {
  if (!positions) return [];

  const entries = Array.isArray(positions)
    ? positions
    : typeof positions === "object"
      ? Object.values(positions as Record<string, unknown>)
      : [];

  return entries.flatMap(entry => {
    if (!entry) return [];

    let collateralRaw: unknown;
    let debtRaw: unknown;
    let statsRaw: unknown;

    if (Array.isArray(entry)) {
      if (entry.length < 3) return [];
      [collateralRaw, debtRaw, statsRaw] = entry;
    } else if (typeof entry === "object") {
      const obj = entry as Record<string, unknown>;
      collateralRaw = obj[0] ?? obj["0"];
      debtRaw = obj[1] ?? obj["1"];
      statsRaw = obj[2] ?? obj["2"];
    } else {
      return [];
    }

    if (typeof collateralRaw !== "bigint" || typeof debtRaw !== "bigint" || !statsRaw || typeof statsRaw !== "object") {
      return [];
    }

    const stats = statsRaw as {
      collateral_shares?: unknown;
      collateral_amount?: unknown;
      nominal_debt?: unknown;
      is_vtoken?: unknown;
    };

    const collateralShares = stats.collateral_shares;
    const collateralAmount = stats.collateral_amount;
    const nominalDebt = stats.nominal_debt;

    if (
      typeof collateralShares !== "bigint" ||
      typeof collateralAmount !== "bigint" ||
      typeof nominalDebt !== "bigint"
    ) {
      return [];
    }

    const tuple: PositionTuple = [
      collateralRaw,
      debtRaw,
      {
        collateral_shares: collateralShares,
        collateral_amount: collateralAmount,
        nominal_debt: nominalDebt,
        is_vtoken: toBoolean(stats.is_vtoken, false),
      },
    ];

    return [tuple];
  });
};

const computeUsdValue = (amount: bigint, decimals: number, price: bigint): number => {
  if (amount === 0n || price === 0n) {
    return 0;
  }

  const safeDecimals = Number.isFinite(decimals) ? decimals : 18;
  const amountAsNumber = Number(formatUnits(amount, safeDecimals));
  const priceAsNumber = Number(price) / 1e8;

  return amountAsNumber * priceAsNumber;
};

type AssetWithRates = TokenMetadata & { borrowAPR: number; supplyAPY: number };

type VesuPositionRow = {
  key: string;
  supply: ProtocolPosition;
  borrow?: ProtocolPosition;
  isVtoken: boolean;
  collateralSymbol: string;
  debtSymbol?: string;
  collateralAsset: AssetWithRates;
  debtAsset?: AssetWithRates;
  borrowContext: VesuContext;
  hasDebt: boolean;
  moveCollaterals?: CollateralWithAmount[];
};

export const VesuProtocolView: FC = () => {
  const { address: userAddress, status } = useAccount();
  const poolId = POOL_IDS["Genesis"];

  const [positionsRefetchInterval, setPositionsRefetchInterval] = useState(2000);
  const refetchCounter = useRef(0);

  const { data: supportedAssets, error: assetsError } = useScaffoldReadContract({
    contractName: "VesuGateway",
    functionName: "get_supported_assets_ui",
    args: [poolId],
    refetchInterval: 0,
  });

  if (assetsError) {
    console.error("Error fetching supported assets:", assetsError);
  }

  const {
    data: userPositionsPart1,
    error: positionsError1,
    isFetching: isFetching1,
    refetch: refetchPositionsPart1,
  } = useScaffoldReadContract({
    contractName: "VesuGateway",
    functionName: "get_all_positions_range",
    args: [userAddress, poolId, 0n, 3n],
    watch: true,
    refetchInterval: positionsRefetchInterval,
  });

  const {
    data: userPositionsPart2,
    error: positionsError2,
    isFetching: isFetching2,
    refetch: refetchPositionsPart2,
  } = useScaffoldReadContract({
    contractName: "VesuGateway",
    functionName: "get_all_positions_range",
    args: [userAddress, poolId, 3n, 10n],
    watch: true,
    refetchInterval: positionsRefetchInterval,
  });

  if (positionsError1) {
    console.error("Error fetching user positions (part 1):", positionsError1);
  }
  if (positionsError2) {
    console.error("Error fetching user positions (part 2):", positionsError2);
  }

  const mergedUserPositions = useMemo(() => {
    const firstBatch = parsePositionTuples(userPositionsPart1);
    const secondBatch = parsePositionTuples(userPositionsPart2);
    return [...firstBatch, ...secondBatch];
  }, [userPositionsPart1, userPositionsPart2]);

  useEffect(() => {
    if (!userAddress) return;
    refetchCounter.current += 1;
    if (refetchCounter.current >= 3) {
      setPositionsRefetchInterval(5000);
    }
  }, [mergedUserPositions, userAddress]);

  const isUpdating = isFetching1 || isFetching2;

  const refetchPositions = useCallback(() => {
    if (!userAddress) return;
    refetchPositionsPart1();
    refetchPositionsPart2();
  }, [userAddress, refetchPositionsPart1, refetchPositionsPart2]);

  const refetchPositionsRef = useRef(refetchPositions);

  useEffect(() => {
    refetchPositionsRef.current = refetchPositions;
  }, [refetchPositions]);

  const [cachedPositions, setCachedPositions] = useState<PositionTuple[]>([]);
  const [hasLoadedOnce, setHasLoadedOnce] = useState(false);
  const [borrowSelection, setBorrowSelection] = useState<{
    tokens: AssetWithRates[];
    collateralAddress: string;
    vesuContext: VesuContext;
    position: PositionManager;
  } | null>(null);
  const [depositSelection, setDepositSelection] = useState<{
    tokens: AssetWithRates[];
    vesuContext?: VesuContext;
    position?: PositionManager;
  } | null>(null);
  const [isMarketsOpen, setIsMarketsOpen] = useState(!userAddress);
  const [marketsManuallyToggled, setMarketsManuallyToggled] = useState(false);

  useEffect(() => {
    refetchCounter.current = 0;
    setPositionsRefetchInterval(2000);
    setCachedPositions([]);
    setHasLoadedOnce(false);
    if (userAddress) {
      refetchPositionsRef.current?.();
    }
  }, [userAddress]);

  useEffect(() => {
    if (!userAddress) {
      setCachedPositions([]);
      return;
    }
    if (!isUpdating) {
      setCachedPositions(mergedUserPositions);
      setHasLoadedOnce(true);
    }
  }, [mergedUserPositions, isUpdating, userAddress]);

  useEffect(() => {
    const handler = () => refetchPositions();
    window.addEventListener("txCompleted", handler);
    return () => {
      window.removeEventListener("txCompleted", handler);
    };
  }, [refetchPositions]);

  const normalizedAssets = useMemo(() => parseSupportedAssets(supportedAssets), [supportedAssets]);

  const assetsWithRates = useMemo<AssetWithRates[]>(() => {
    return normalizedAssets.map(asset => {
      if (asset.scale === 0n) {
        return { ...asset, borrowAPR: 0, supplyAPY: 0 };
      }

      const { borrowAPR, supplyAPY } = toAnnualRates(
        asset.fee_rate,
        asset.total_nominal_debt,
        asset.last_rate_accumulator,
        asset.reserve,
        asset.scale,
      );

      return { ...asset, borrowAPR, supplyAPY };
    });
  }, [normalizedAssets]);

  const assetMap = useMemo(() => {
    const map = new Map<string, AssetWithRates>();
    assetsWithRates.forEach(asset => {
      map.set(toHexAddress(asset.address), asset);
    });
    return map;
  }, [assetsWithRates]);

  const suppliablePositions = useMemo<ProtocolPosition[]>(() => {
    return assetsWithRates.map(asset => {
      const address = toHexAddress(asset.address);
      const symbol = feltToString(asset.symbol);
      const price = normalizePrice(asset.price);

      return {
        icon: tokenNameToLogo(symbol.toLowerCase()),
        name: symbol,
        balance: 0,
        tokenBalance: 0n,
        currentRate: (asset.supplyAPY ?? 0) * 100,
        tokenAddress: address,
        tokenDecimals: asset.decimals,
        tokenPrice: price,
        tokenSymbol: symbol,
      };
    });
  }, [assetsWithRates]);

  const borrowablePositions = useMemo<ProtocolPosition[]>(() => {
    return assetsWithRates.map(asset => {
      const address = toHexAddress(asset.address);
      const symbol = feltToString(asset.symbol);
      const price = normalizePrice(asset.price);

      return {
        icon: tokenNameToLogo(symbol.toLowerCase()),
        name: symbol,
        balance: 0,
        tokenBalance: 0n,
        currentRate: (asset.borrowAPR ?? 0) * 100,
        tokenAddress: address,
        tokenDecimals: asset.decimals,
        tokenPrice: price,
        tokenSymbol: symbol,
      };
    });
  }, [assetsWithRates]);

  const vesuRows = useMemo<VesuPositionRow[]>(() => {
    if (assetMap.size === 0) return [];

    return cachedPositions.flatMap((position, index) => {
      const collateralAddress = toHexAddress(position[0]);
      const debtAddress = toHexAddress(position[1]);
      const positionData = position[2];

      const collateralMetadata = assetMap.get(collateralAddress);
      if (!collateralMetadata) return [];

      const collateralSymbol = feltToString(collateralMetadata.symbol);
      const collateralPrice = normalizePrice(collateralMetadata.price);
      const collateralUsd = computeUsdValue(positionData.collateral_amount, collateralMetadata.decimals, collateralPrice);
      const formattedCollateral = formatUnits(positionData.collateral_amount, collateralMetadata.decimals);
      const moveCollaterals: CollateralWithAmount[] = [
        {
          token: collateralAddress,
          amount: positionData.collateral_amount,
          symbol: collateralSymbol,
          decimals: collateralMetadata.decimals,
          maxAmount: positionData.collateral_amount,
          supported: true,
          inputValue: formattedCollateral,
        },
      ];

      const disabledReason = positionData.is_vtoken ? "Managing vToken positions is not supported" : undefined;

      const supplyPosition: ProtocolPosition = {
        icon: tokenNameToLogo(collateralSymbol.toLowerCase()),
        name: collateralSymbol,
        balance: collateralUsd,
        tokenBalance: positionData.collateral_amount,
        currentRate: (collateralMetadata.supplyAPY ?? 0) * 100,
        tokenAddress: collateralAddress,
        tokenDecimals: collateralMetadata.decimals,
        tokenPrice: collateralPrice,
        tokenSymbol: collateralSymbol,
        vesuContext: {
          deposit: positionData.nominal_debt > 0n ? { poolId, counterpartToken: debtAddress } : undefined,
          withdraw: { poolId, counterpartToken: debtAddress },
        },
        actionsDisabled: positionData.is_vtoken,
        actionsDisabledReason: disabledReason,
      };

      const debtMetadata = assetMap.get(debtAddress);
      const borrowContext: VesuContext = { poolId, counterpartToken: collateralAddress };
      const hasDebt = positionData.nominal_debt > 0n && Boolean(debtMetadata);

      let borrowPosition: ProtocolPosition | undefined;
      let debtSymbol: string | undefined;

      if (debtMetadata) {
        debtSymbol = feltToString(debtMetadata.symbol);
        const debtPrice = normalizePrice(debtMetadata.price);

        const baseBorrowPosition: ProtocolPosition = {
          icon: tokenNameToLogo(debtSymbol.toLowerCase()),
          name: debtSymbol,
          balance: 0,
          tokenBalance: positionData.nominal_debt,
          currentRate: (debtMetadata.borrowAPR ?? 0) * 100,
          tokenAddress: debtAddress,
          tokenDecimals: debtMetadata.decimals,
          tokenPrice: debtPrice,
          tokenSymbol: debtSymbol,
          collateralValue: collateralUsd,
          vesuContext: {
            borrow: borrowContext,
            ...(hasDebt ? { repay: { poolId, counterpartToken: collateralAddress } } : {}),
          },
          actionsDisabled: positionData.is_vtoken,
          actionsDisabledReason: disabledReason,
        };

        if (hasDebt) {
          const debtUsd = computeUsdValue(positionData.nominal_debt, debtMetadata.decimals, debtPrice);

          borrowPosition = {
            ...baseBorrowPosition,
            balance: -debtUsd,
            moveSupport: {
              preselectedCollaterals: moveCollaterals,
              disableCollateralSelection: true,
            },
          };
        } else {
          borrowPosition = baseBorrowPosition;
        }
      }

      return [
        {
          key: `${collateralAddress}-${debtAddress}-${index}`,
          supply: supplyPosition,
          borrow: borrowPosition,
          isVtoken: positionData.is_vtoken,
          collateralSymbol,
          debtSymbol,
          collateralAsset: collateralMetadata,
          debtAsset: debtMetadata,
          borrowContext,
          hasDebt,
          moveCollaterals,
        },
      ];
    });
  }, [assetMap, cachedPositions, poolId]);

  const hasPositions = vesuRows.length > 0;

  useEffect(() => {
    if (!userAddress) {
      setIsMarketsOpen(true);
      setMarketsManuallyToggled(false);
      return;
    }

    setMarketsManuallyToggled(false);
  }, [userAddress]);

  useEffect(() => {
    if (!userAddress || marketsManuallyToggled) return;

    setIsMarketsOpen(!hasPositions);
  }, [userAddress, hasPositions, marketsManuallyToggled]);

  const handleToggleMarkets = () => {
    setIsMarketsOpen(previous => !previous);
    setMarketsManuallyToggled(true);
  };

  if (assetsError) {
    console.error("Error loading markets:", assetsError);
    return <div>Error loading markets</div>;
  }

  const isLoadingAssets = supportedAssets == null;

  return (
    <div className="w-full flex flex-col p-4 space-y-6">
      <div className="card bg-base-100 shadow-md">
        <div className="card-body p-4 space-y-4">
          <div className="flex flex-col gap-4 md:flex-row md:items-center md:justify-between">
            <div className="flex items-center gap-3">
              <div className="w-12 h-12 relative rounded-lg bg-base-200 p-1 flex items-center justify-center">
                <Image src="/logos/vesu.svg" alt="Vesu icon" width={36} height={36} className="object-contain" />
              </div>
              <div className="flex flex-col">
                <div className="text-xl font-bold tracking-tight">Vesu</div>
                <div className="text-xs text-base-content/70">Manage your Starknet lending positions</div>
              </div>
            </div>

            <div className="flex flex-col gap-2 md:items-end">
              {!userAddress ? (
                <span className="text-xs text-base-content/70 text-right">
                  Connect your Starknet wallet to view personalized positions
                </span>
              ) : hasPositions ? (
                <span className="text-xs text-base-content/70 text-right">
                  Markets are hidden while you manage your positions
                </span>
              ) : (
                <span className="text-xs text-base-content/70 text-right">
                  No active positions yet – explore the markets below
                </span>
              )}
              <button className="btn btn-sm btn-ghost border border-base-300" type="button" onClick={handleToggleMarkets}>
                <span className="mr-2">Markets</span>
                {isMarketsOpen ? <FiChevronUp className="w-4 h-4" /> : <FiChevronDown className="w-4 h-4" />}
              </button>
            </div>
          </div>

          {isMarketsOpen && (
            <div className="space-y-4 border-t border-base-200 pt-4">
              <div className="flex flex-col gap-2 md:flex-row md:items-center md:justify-between">
                <h2 className="card-title text-lg">Markets</h2>
                {isLoadingAssets && (
                  <div className="flex items-center text-xs text-base-content/60">
                    <span className="loading loading-spinner loading-xs mr-1" /> Loading markets
                  </div>
                )}
              </div>

              {isLoadingAssets ? (
                <div className="flex justify-center py-6">
                  <span className="loading loading-spinner loading-md" />
                </div>
              ) : assetsWithRates.length > 0 ? (
                <div className="grid gap-6 md:grid-cols-2">
                  <div className="space-y-3">
                    <div className="text-sm font-semibold uppercase tracking-wide text-base-content/60">
                      Suppliable assets
                    </div>
                    {suppliablePositions.length > 0 ? (
                      suppliablePositions.map(position => (
                        <SupplyPosition
                          key={position.tokenAddress}
                          {...position}
                          protocolName="Vesu"
                          networkType="starknet"
                          disableMove
                          hideBalanceColumn
<<<<<<< HEAD
                          availableActions={{ withdraw: false, move: false }}
=======
                          availableActions={{ deposit: false, withdraw: false, move: false }}
>>>>>>> d3ffd835
                        />
                      ))
                    ) : (
                      <div className="rounded-md bg-base-200/60 p-4 text-center text-sm text-base-content/70">
                        No supply markets available
                      </div>
                    )}
                  </div>

                  <div className="space-y-3">
                    <div className="text-sm font-semibold uppercase tracking-wide text-base-content/60">
                      Borrowable assets
                    </div>
                    {borrowablePositions.length > 0 ? (
                      borrowablePositions.map(position => (
                        <BorrowPosition
                          key={position.tokenAddress}
                          {...position}
                          protocolName="Vesu"
                          networkType="starknet"
                          hideBalanceColumn
<<<<<<< HEAD
                          availableActions={{ repay: false, move: false }}
=======
                          availableActions={{ borrow: false, repay: false, move: false }}
>>>>>>> d3ffd835
                        />
                      ))
                    ) : (
                      <div className="rounded-md bg-base-200/60 p-4 text-center text-sm text-base-content/70">
                        No borrow markets available
                      </div>
                    )}
                  </div>
                </div>
              ) : (
                <div className="rounded-md bg-base-200/60 p-4 text-center text-sm text-base-content/70">
                  No markets available
                </div>
              )}
            </div>
          )}

        </div>
      </div>

      <div className="card bg-base-100 shadow-md">
        <div className="card-body p-4 space-y-4">
          <div className="flex flex-col gap-2 md:flex-row md:items-center md:justify-between">
            <h2 className="card-title text-lg">Your Vesu Positions</h2>
            <div className="flex items-center gap-4">
              {isUpdating && userAddress && (
                <div className="flex items-center text-xs text-base-content/60">
                  <span className="loading loading-spinner loading-xs mr-1" /> Updating
                </div>
              )}
            </div>
          </div>

          <div className="space-y-4">
            {status === "connecting" || (userAddress && !hasLoadedOnce) ? (
              <div className="flex justify-center py-6">
                <span className="loading loading-spinner loading-md" />
              </div>
            ) : !userAddress ? (
              <div className="rounded-md bg-base-200/60 p-4 text-center text-sm text-base-content/70">
                Connect your Starknet wallet to view your Vesu positions
              </div>
            ) : vesuRows.length > 0 ? (
              vesuRows.map(row => {
                const positionManager = PositionManager.fromPositions(
                  [row.supply],
                  row.borrow ? [row.borrow] : [],
                );

                const containerColumns = "grid-cols-1 md:grid-cols-2 md:divide-x";

                const availableBorrowTokens = assetsWithRates.filter(
                  asset => toHexAddress(asset.address) !== row.supply.tokenAddress,
                );
                const canInitiateBorrow =
                  !row.hasDebt && Boolean(row.borrowContext) && availableBorrowTokens.length > 0;
                const borrowButtonDisabled = row.supply.actionsDisabled;

                const handleBorrowFromSupply = (event: MouseEvent<HTMLButtonElement>) => {
                  event.stopPropagation();
                  if (!canInitiateBorrow || !row.borrowContext) return;
                  setBorrowSelection({
                    tokens: availableBorrowTokens,
                    collateralAddress: row.supply.tokenAddress,
                    vesuContext: row.borrowContext,
                    position: positionManager,
                  });
                };

                const extraHeaderContent = row.isVtoken ? (
                  <div className="flex items-center gap-2 ml-2">
                    <span className="badge badge-xs badge-primary">vToken</span>
                  </div>
                ) : undefined;

                return (
                  <div
                    key={row.key}
                    className={`rounded-md border border-base-300 overflow-hidden`}
                  >
                    <div
                      className={`grid divide-y divide-base-300 md:divide-y-0 ${containerColumns}`}
                    >
                      <SupplyPosition
                        {...row.supply}
                        protocolName="Vesu"
                        networkType="starknet"
                        position={positionManager}
                        disableMove
                        afterInfoContent={extraHeaderContent}
                        containerClassName="rounded-none"
                      />
                      {row.borrow ? (
                        <BorrowPosition
                          {...row.borrow}
                          protocolName="Vesu"
                          networkType="starknet"
                          position={positionManager}
                          containerClassName="rounded-none"
                          availableActions={
                            row.hasDebt ? undefined : { borrow: true, repay: false, move: false }
                          }
                          showNoDebtLabel={!row.hasDebt}
                        />
                      ) : (
                        <div className="p-3 bg-base-200/60 border border-dashed border-base-300 h-full flex items-center justify-between gap-3">
                          <div className="flex flex-col gap-1">
                            <span className="text-sm font-semibold text-base-content/70">No debt</span>
                            <span className="text-xs text-base-content/50">
                              You are not borrowing against this collateral yet.
                            </span>
                          </div>
                          <button
                            className="btn btn-sm btn-outline"
                            onClick={handleBorrowFromSupply}
                            disabled={!canInitiateBorrow || borrowButtonDisabled}
                            title={
                              borrowButtonDisabled
                                ? row.supply.actionsDisabledReason
                                : canInitiateBorrow
                                  ? "Borrow against this collateral"
                                  : "No borrowable assets available"
                            }
                          >
                            Borrow
                          </button>
                        </div>
                      )}
                    </div>
                  </div>
                );
              })
            ) : (
              <div className="rounded-md bg-base-200/60 p-4 text-center text-sm text-base-content/70">
                No positions found
              </div>
            )}

            <div className="rounded-md border border-dashed border-base-300 overflow-hidden">
              <div className="grid divide-y divide-base-300 md:divide-y-0 grid-cols-1 md:grid-cols-2 md:divide-x">
                <div className="p-3 bg-base-200/60 h-full flex flex-col justify-between gap-3">
                  <div className="flex flex-col gap-1">
                    <span className="text-sm font-semibold text-base-content/70">Add collateral</span>
                    <span className="text-xs text-base-content/50">
                      Supply assets to start or grow your borrowing power.
                    </span>
                  </div>
                  <div className="flex justify-end">
                    <button
                      className="btn btn-sm btn-outline"
                      onClick={event => {
                        event.stopPropagation();
                        if (assetsWithRates.length === 0) return;
                        setDepositSelection({
                          tokens: assetsWithRates,
                        });
                      }}
                      disabled={assetsWithRates.length === 0}
                      title={
                        assetsWithRates.length === 0
                          ? "No assets available to deposit"
                          : "Deposit collateral"
                      }
                    >
                      <FiPlus className="w-4 h-4" />
                      <span>Deposit</span>
                    </button>
                  </div>
                </div>
                <div className="hidden md:block" aria-hidden="true" />
              </div>
            </div>
          </div>
        </div>
      </div>
      {borrowSelection && (
        <TokenSelectModalStark
          isOpen={borrowSelection !== null}
          onClose={() => setBorrowSelection(null)}
          tokens={borrowSelection.tokens}
          protocolName="Vesu"
          collateralAsset={borrowSelection.collateralAddress}
          vesuContext={borrowSelection.vesuContext}
          position={borrowSelection.position}
        />
      )}
      {depositSelection && (
        <TokenSelectModalStark
          isOpen={depositSelection !== null}
          onClose={() => setDepositSelection(null)}
          tokens={depositSelection.tokens}
          protocolName="Vesu"
          vesuContext={depositSelection.vesuContext}
          position={depositSelection.position}
          action="deposit"
        />
      )}
    </div>
  );
};

export default VesuProtocolView;<|MERGE_RESOLUTION|>--- conflicted
+++ resolved
@@ -607,11 +607,7 @@
                           networkType="starknet"
                           disableMove
                           hideBalanceColumn
-<<<<<<< HEAD
-                          availableActions={{ withdraw: false, move: false }}
-=======
                           availableActions={{ deposit: false, withdraw: false, move: false }}
->>>>>>> d3ffd835
                         />
                       ))
                     ) : (
@@ -633,11 +629,7 @@
                           protocolName="Vesu"
                           networkType="starknet"
                           hideBalanceColumn
-<<<<<<< HEAD
-                          availableActions={{ repay: false, move: false }}
-=======
                           availableActions={{ borrow: false, repay: false, move: false }}
->>>>>>> d3ffd835
                         />
                       ))
                     ) : (
