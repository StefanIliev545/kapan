<<<<<<< HEAD
import { FC, useMemo, useState } from "react";
import Image from "next/image";
import { ProtocolPosition, ProtocolView } from "../../ProtocolView";
import { formatUnits } from "viem";
import { tokenNameToLogo } from "~~/contracts/externalContracts";
import { useAccount } from "~~/hooks/useAccount";
import { useNetworkAwareReadContract } from "~~/hooks/useNetworkAwareReadContract";
import { feltToString } from "~~/utils/protocols";
import { BaseModal } from "../../modals/BaseModal";
import { NostraSwitchDebtModal } from "../../modals/stark/NostraSwitchDebtModal";
import { NostraClosePositionModal } from "../../modals/stark/NostraClosePositionModal";
import type { SwitchTokenInfo } from "~~/hooks/useNostraDebtSwitch";
import type { CloseTokenInfo } from "~~/hooks/useNostraClosePosition";

type UserPositionTuple = {
  0: bigint; // underlying token address
  1: bigint; // symbol
  2: bigint; // debt balance
  3: bigint; // collateral balance
};
=======
import { FC } from "react";
>>>>>>> ec9af8ea

import { ProtocolView } from "../../ProtocolView";
import { useAccount } from "~~/hooks/useAccount";
import { useNostraLendingPositions } from "~~/hooks/useNostraLendingPositions";

export const NostraProtocolView: FC = () => {
  const { address: connectedAddress } = useAccount();
  const { suppliedPositions, borrowedPositions } = useNostraLendingPositions();

  const [switchDebtSource, setSwitchDebtSource] = useState<ProtocolPosition | null>(null);
  const [isSwitchTokenModalOpen, setIsSwitchTokenModalOpen] = useState(false);
  const [switchTargetAddress, setSwitchTargetAddress] = useState<string | null>(null);
  const [isSwitchModalOpen, setIsSwitchModalOpen] = useState(false);
  const [closeDebtPosition, setCloseDebtPosition] = useState<ProtocolPosition | null>(null);
  const [isCloseModalOpen, setIsCloseModalOpen] = useState(false);

  const tokenMetadata = useMemo(
    () =>
      tokenAddresses.map(address => {
        const symbol = symbolMap[address] ?? "";
        const decimals = tokenToDecimals[address] ?? 18;
        const borrowInfo = borrowedPositions.find(pos => pos.tokenAddress === address);
        return {
          address,
          symbol,
          decimals,
          borrowAPR: borrowInfo?.currentRate ?? 0,
          icon: tokenNameToLogo(symbol.toLowerCase()),
        };
      }),
    [tokenAddresses, symbolMap, tokenToDecimals, borrowedPositions],
  );

  const selectableTargets = useMemo(
    () => tokenMetadata.filter(meta => meta.address !== (switchDebtSource?.tokenAddress ?? "")),
    [tokenMetadata, switchDebtSource?.tokenAddress],
  );

  const handleOpenSwitch = (position: ProtocolPosition) => {
    setSwitchDebtSource(position);
    setSwitchTargetAddress(null);
    setIsSwitchTokenModalOpen(true);
  };

  const handleCloseSwitchPicker = () => {
    setIsSwitchTokenModalOpen(false);
    setSwitchTargetAddress(null);
    setSwitchDebtSource(null);
  };

  const handleSelectTarget = (address: string) => {
    setSwitchTargetAddress(address);
    setIsSwitchTokenModalOpen(false);
    setIsSwitchModalOpen(true);
  };

  const handleSwitchModalClose = () => {
    setIsSwitchModalOpen(false);
    setSwitchTargetAddress(null);
    setSwitchDebtSource(null);
  };

  const handleOpenClosePosition = (position: ProtocolPosition) => {
    setCloseDebtPosition(position);
    setIsCloseModalOpen(true);
  };

  const handleClosePositionModal = () => {
    setIsCloseModalOpen(false);
    setCloseDebtPosition(null);
  };

  const currentDebtInfo: SwitchTokenInfo | null = useMemo(() => {
    if (!switchDebtSource) return null;
    return {
      name: switchDebtSource.name,
      address: switchDebtSource.tokenAddress,
      decimals: switchDebtSource.tokenDecimals ?? 18,
      icon: switchDebtSource.icon,
    };
  }, [switchDebtSource]);

  const targetDebtInfo: SwitchTokenInfo | null = useMemo(() => {
    if (!switchTargetAddress) return null;
    const meta = tokenMetadata.find(token => token.address === switchTargetAddress);
    if (!meta) return null;
    return {
      name: meta.symbol,
      address: meta.address,
      decimals: meta.decimals,
      icon: meta.icon,
    };
  }, [switchTargetAddress, tokenMetadata]);

  const closeDebtInfo: CloseTokenInfo | null = useMemo(() => {
    if (!closeDebtPosition) return null;
    return {
      name: closeDebtPosition.name,
      address: closeDebtPosition.tokenAddress,
      decimals: closeDebtPosition.tokenDecimals ?? 18,
      icon: closeDebtPosition.icon,
    };
  }, [closeDebtPosition]);

  const switchDebtBalance = switchDebtSource?.tokenBalance ?? 0n;
  const closeDebtBalance = closeDebtPosition?.tokenBalance ?? 0n;

  const enhancedSuppliedPositions = useMemo(
    () =>
      suppliedPositions.map(position => ({
        ...position,
        extraActions: (
          <button
            type="button"
            className="btn btn-sm btn-outline btn-block"
            disabled
            title="Collateral switching coming soon"
          >
            Switch collateral (coming soon)
          </button>
        ),
      })),
    [suppliedPositions],
  );

  const enhancedBorrowedPositions = useMemo(
    () =>
      borrowedPositions.map(position => ({
        ...position,
        availableActions: { ...position.availableActions, move: false },
        extraActions: (
          <div className="grid gap-2 sm:grid-cols-2">
            <button
              type="button"
              className="btn btn-sm btn-outline"
              onClick={event => {
                event.stopPropagation();
                handleOpenSwitch(position);
              }}
            >
              Switch debt
            </button>
            <button
              type="button"
              className="btn btn-sm btn-outline btn-error"
              onClick={event => {
                event.stopPropagation();
                handleOpenClosePosition(position);
              }}
            >
              Close position
            </button>
          </div>
        ),
      })),
    [borrowedPositions],
  );

  return (
    <>
      <ProtocolView
        protocolName="Nostra"
        protocolIcon="/logos/nostra.svg"
        ltv={75}
        maxLtv={90}
        suppliedPositions={enhancedSuppliedPositions}
        borrowedPositions={enhancedBorrowedPositions}
        forceShowAll={!connectedAddress}
        networkType="starknet"
        disableMoveSupply
      />

      <BaseModal
        isOpen={isSwitchTokenModalOpen}
        onClose={handleCloseSwitchPicker}
        maxWidthClass="max-w-md"
        boxClassName="p-4"
      >
        <div className="space-y-4">
          <div className="flex items-center justify-between">
            <h3 className="text-lg font-semibold">Select new debt token</h3>
            <button className="btn btn-ghost btn-sm" onClick={handleCloseSwitchPicker}>
              Cancel
            </button>
          </div>

          <div className="space-y-2 max-h-[60vh] overflow-y-auto">
            {selectableTargets.length === 0 ? (
              <div className="text-sm text-base-content/60">No other assets available.</div>
            ) : (
              selectableTargets.map(meta => (
                <button
                  key={meta.address}
                  type="button"
                  className="w-full rounded-md border border-base-300 p-3 flex items-center justify-between hover:border-primary transition-colors"
                  onClick={() => handleSelectTarget(meta.address)}
                >
                  <div className="flex items-center gap-2">
                    <Image src={meta.icon} alt={meta.symbol} width={28} height={28} className="rounded-full" />
                    <div>
                      <div className="font-medium">{meta.symbol}</div>
                      <div className="text-xs text-base-content/60">{meta.borrowAPR.toFixed(2)}% APR</div>
                    </div>
                  </div>
                </button>
              ))
            )}
          </div>
        </div>
      </BaseModal>

      <NostraSwitchDebtModal
        isOpen={isSwitchModalOpen}
        onClose={handleSwitchModalClose}
        currentDebt={currentDebtInfo}
        targetDebt={targetDebtInfo}
        debtBalance={switchDebtBalance}
      />

      <NostraClosePositionModal
        isOpen={isCloseModalOpen}
        onClose={handleClosePositionModal}
        debt={closeDebtInfo}
        debtBalance={closeDebtBalance}
      />
    </>
  );
};

export default NostraProtocolView;<|MERGE_RESOLUTION|>--- conflicted
+++ resolved
@@ -1,27 +1,4 @@
-<<<<<<< HEAD
-import { FC, useMemo, useState } from "react";
-import Image from "next/image";
-import { ProtocolPosition, ProtocolView } from "../../ProtocolView";
-import { formatUnits } from "viem";
-import { tokenNameToLogo } from "~~/contracts/externalContracts";
-import { useAccount } from "~~/hooks/useAccount";
-import { useNetworkAwareReadContract } from "~~/hooks/useNetworkAwareReadContract";
-import { feltToString } from "~~/utils/protocols";
-import { BaseModal } from "../../modals/BaseModal";
-import { NostraSwitchDebtModal } from "../../modals/stark/NostraSwitchDebtModal";
-import { NostraClosePositionModal } from "../../modals/stark/NostraClosePositionModal";
-import type { SwitchTokenInfo } from "~~/hooks/useNostraDebtSwitch";
-import type { CloseTokenInfo } from "~~/hooks/useNostraClosePosition";
-
-type UserPositionTuple = {
-  0: bigint; // underlying token address
-  1: bigint; // symbol
-  2: bigint; // debt balance
-  3: bigint; // collateral balance
-};
-=======
 import { FC } from "react";
->>>>>>> ec9af8ea
 
 import { ProtocolView } from "../../ProtocolView";
 import { useAccount } from "~~/hooks/useAccount";
