--- conflicted
+++ resolved
@@ -2,9 +2,6 @@
 
 import { useEffect, useMemo, useRef, useState } from "react";
 import { RainbowKitProvider, darkTheme, lightTheme } from "@rainbow-me/rainbowkit";
-<<<<<<< HEAD
-import { StarknetConfig, argent, braavos, starkscan, useInjectedConnectors } from "@starknet-react/core";
-=======
 import {
   StarknetConfig,
   argent,
@@ -13,7 +10,6 @@
   useInjectedConnectors,
   type Connector,
 } from "@starknet-react/core";
->>>>>>> ec9af8ea
 import { AppProgressBar as ProgressBar } from "next-nprogress-bar";
 import { useTheme } from "next-themes";
 import { Toaster } from "react-hot-toast";
