import {
  deployContract,
  executeDeployCalls,
  exportDeployments,
  deployer,
  assertRpcNetworkActive,
  assertDeployerSignable,
  assertDeployerDefined,
} from "./deploy-contract";
import { green, red } from "./helpers/colorize-log";
import { CallData, constants } from "starknet";

<<<<<<< HEAD
const deployScriptMainnet = async (): Promise<{ nostraGatewayAddress: string, vesuGatewayAddress: string, routerGatewayAddress: string, ekuboGatewayAddress: string, avnuGatewayAddress: string }> => {
=======
const deployScriptMainnet = async (): Promise<{
  nostraGatewayAddress: string;
  vesuGatewayAddress: string;
  routerGatewayAddress: string;
  ekuboGatewayAddress: string;
  avnuGatewayAddress: string;
}> => {
>>>>>>> ec9af8ea
  // Deploy VesuGateway
  const supportedAssets = [
    "0x049d36570d4e46f48e99674bd3fcc84644ddd6b96f7c741b1562b82f9e004dc7", // ETH
    "0x03fe2b97c1fd336e750087d68b9b867997fd64a2661ff3ca5a7c771641e8e7ac", // WBTC
    "0x053c91253bc9682c04929ca02ed00b3e423f6710d2ee7e0d5ebb06f3ecf368a8", // USDC
    "0x068f5c6a61780768455de69077e07e89787839bf8166decfbf92b645209c0fb8", // USDT
    "0x04718f5a0fc34cc1af16a1cdee98ffb20c31f5cd61d6ab07201858f4287c938d", // STRK
    "0x0057912720381af14b0e5c87aa4718ed5e527eab60b3801ebf702ab09139e38b", // WSTETH NEW
  ];

  const { address: routerGatewayAddress } = await deployContract({
    contract: "RouterGateway",
    constructorArgs: {
      _owner: deployer.address,
      flashloan_provider:
        "0x000d8d6dfec4d33bfb6895de9f3852143a17c6f92fd2a21da3d6924d34870160",
    },
  });

  const { address: vesuGatewayAddress } = await deployContract({
    contract: "VesuGateway",
    constructorArgs: {
      vesu_singleton:
        "0x000d8d6dfec4d33bfb6895de9f3852143a17c6f92fd2a21da3d6924d34870160",
      pool_id:
        "2198503327643286920898110335698706244522220458610657370981979460625005526824",
      router: routerGatewayAddress,
      owner: deployer.address,
      supported_assets: supportedAssets,
    },
  });

  // Deploy AvnuGateway
  const { address: avnuGatewayAddress } = await deployContract({
    contract: "AvnuGateway",
    constructorArgs: {
      router: "0x04270219d365d6b017231b52e92b3fb5d7c8378b05e9abc97724537a80e93b0f", // Avnu mainnet router (same as forking tests)
      owner: "0x0142e5df37fa2430c77b6dc7676f6e7ed1e7851bee42e272bc856fb89b0b12b8",
      fee_recipient: "0x0142e5df37fa2430c77b6dc7676f6e7ed1e7851bee42e272bc856fb89b0b12b8",
      fee_bps: 0,
    },
  });

  // Deploy NostraGateway
  const { address: nostraGatewayAddress } = await deployContract({
    contract: "NostraGateway",
    constructorArgs: {
      interest_rate_model:
        "0x059a943ca214c10234b9a3b61c558ac20c005127d183b86a99a8f3c60a08b4ff",
      router: routerGatewayAddress,
      owner: deployer.address,
    },
  });

  const { address: ekuboGatewayAddress } = await deployContract({
    contract: "EkuboGateway",
    constructorArgs: {
      core: "0x00000005dd3D2F4429AF886cD1a3b08289DBcEa99A294197E9eB43b0e0325b4b",
    },
  });

  await deployContract({
    contract: "OptimalInterestRateFinder",
    constructorArgs: {
      nostra_gateway: nostraGatewayAddress,
      vesu_gateway: vesuGatewayAddress,
    },
  });

  await deployContract({
    contract: "UiHelper",
    constructorArgs: {
      vesu_gateway: vesuGatewayAddress,
    },
  });

<<<<<<< HEAD


  return { nostraGatewayAddress, vesuGatewayAddress, routerGatewayAddress, ekuboGatewayAddress, avnuGatewayAddress };
};

const deployScriptSepolia = async (): Promise<{ nostraGatewayAddress: string, vesuGatewayAddress: string, routerGatewayAddress: string, ekuboGatewayAddress: string }> => {
=======
  return {
    nostraGatewayAddress,
    vesuGatewayAddress,
    routerGatewayAddress,
    avnuGatewayAddress: "0x0000000000000000000000000000000000000000000000000000000000000000",
    ekuboGatewayAddress: "0x0000000000000000000000000000000000000000000000000000000000000000",
  };
};

const deployScriptSepolia = async (): Promise<{
  nostraGatewayAddress: string;
  vesuGatewayAddress: string;
  routerGatewayAddress: string;
  ekuboGatewayAddress: string;
}> => {
>>>>>>> ec9af8ea
  // Deploy VesuGateway
  const supportedAssets = [
    "0x7bb0505dde7c05f576a6e08e64dadccd7797f14704763a5ad955727be25e5e9", // ETH
    "0xabbd6f1e590eb83addd87ba5ac27960d859b1f17d11a3c1cd6a0006704b141", // WBTC
    "0x715649d4c493ca350743e43915b88d2e6838b1c78ddc23d6d9385446b9d6844", // USDC
    "0x41301316d5313cb7ee3389a04cfb788db7dd600d6369bc1ffd7982d6d808ff4",
    "0x173d770db353707f2bfac025f760d2a45a288e06f56d48d545bcbdcebe3daa2",
    //"0x068f5c6a61780768455de69077e07e89787839bf8166decfbf92b645209c0fb8", // USDT
    //"0x042b8f0484674ca266ac5d08e4ac6a3fe65bd3129795def2dca5c34ecc5f96d2", // DAI
    //"0x04718f5a0fc34cc1af16a1cdee98ffb20c31f5cd61d6ab07201858f4287c938d", // LINK
    //"0x0057912720381af14b0e5c87aa4718ed5e527eab60b3801ebf702ab09139e38b", // UNI
  ];

  const { address: routerGatewayAddress } = await deployContract({
    contract: "RouterGateway",
    constructorArgs: {
      _owner: deployer.address,
      flashloan_provider:
        "0x1ecab07456147a8de92b9273dd6789893401e8462a737431493980d9be6827",
    },
  });

  const { address: vesuGatewayAddress } = await deployContract({
    contract: "VesuGateway",
    constructorArgs: {
      vesu_singleton:
        "0x1ecab07456147a8de92b9273dd6789893401e8462a737431493980d9be6827",
      pool_id:
        "730993554056884283224259059297934576024721456828383733531590831263129347422",
      router: routerGatewayAddress,
      owner: deployer.address,
      supported_assets: supportedAssets,
    },
  });

  // Deploy NostraGateway
  const { address: nostraGatewayAddress } = await deployContract({
    contract: "NostraGateway",
    constructorArgs: {
      interest_rate_model:
        "0x02cf4bd3936e99a9f46f3499d1adfe68be8765caef19bf2381e9e4e14a1ca1c6",
      router: routerGatewayAddress,
      owner: deployer.address,
    },
  });

  const { address: ekuboGatewayAddress } = await deployContract({
    contract: "EkuboGateway",
    constructorArgs: {
      core: "0x00000005dd3D2F4429AF886cD1a3b08289DBcEa99A294197E9eB43b0e0325b4b",
    },
  });

  await deployContract({
    contract: "OptimalInterestRateFinder",
    constructorArgs: {
      nostra_gateway: vesuGatewayAddress,
      vesu_gateway: vesuGatewayAddress,
    },
  });

  await deployContract({
    contract: "UiHelper",
    constructorArgs: {
      vesu_gateway: vesuGatewayAddress,
    },
  });

<<<<<<< HEAD
  return { nostraGatewayAddress, vesuGatewayAddress, routerGatewayAddress, ekuboGatewayAddress };
};

const initializeContracts = async (addresses: {nostraGatewayAddress: string, vesuGatewayAddress: string, routerGatewayAddress: string, ekuboGatewayAddress: string, avnuGatewayAddress: string}): Promise<void> => {

=======
  return {
    nostraGatewayAddress,
    vesuGatewayAddress,
    routerGatewayAddress,
    ekuboGatewayAddress,
  };
};

const initializeContracts = async (addresses: {
  nostraGatewayAddress: string;
  vesuGatewayAddress: string;
  routerGatewayAddress: string;
  ekuboGatewayAddress: string;
  avnuGatewayAddress: string;
}): Promise<void> => {
>>>>>>> ec9af8ea
  const nonce = await deployer.getNonce();

  const re7Pool =
    "3592370751539490711610556844458488648008775713878064059760995781404350938653";
  const alterscopeWstETh =
    "2612229586214495842527551768232431476062656055007024497123940017576986139174";

  const calls = [
    {
      contractAddress: addresses.nostraGatewayAddress,
      entrypoint: "add_supported_asset",
      calldata: [
        "0x049d36570d4e46f48e99674bd3fcc84644ddd6b96f7c741b1562b82f9e004dc7", // ETH
        "0x00ba3037d968790ac486f70acaa9a1cab10cf5843bb85c986624b4d0e5a82e74", // ETH debt
        "0x044debfe17e4d9a5a1e226dabaf286e72c9cc36abbe71c5b847e669da4503893", // ETH collateral
        "0x057146f6409deb4c9fa12866915dd952aa07c1eb2752e451d7f3b042086bdeb8", // ETH ibcollateral
      ],
    },
    {
      contractAddress: addresses.nostraGatewayAddress,
      entrypoint: "add_supported_asset",
      calldata: [
        "0x053c91253bc9682c04929ca02ed00b3e423f6710d2ee7e0d5ebb06f3ecf368a8", // USDC
        "0x063d69ae657bd2f40337c39bf35a870ac27ddf91e6623c2f52529db4c1619a51", // USDC debt
        "0x05f296e1b9f4cf1ab452c218e72e02a8713cee98921dad2d3b5706235e128ee4", // USDC collateral
        "0x05dcd26c25d9d8fd9fc860038dcb6e4d835e524eb8a85213a8cda5b7fff845f6", // USDC ibcollateral
      ],
    },
    {
      contractAddress: addresses.nostraGatewayAddress,
      entrypoint: "add_supported_asset",
      calldata: [
        "0x03fe2b97c1fd336e750087d68b9b867997fd64a2661ff3ca5a7c771641e8e7ac", // WBTC
        "0x0491480f21299223b9ce770f23a2c383437f9fbf57abc2ac952e9af8cdb12c97", // WBTC debt
        "0x036b68238f3a90639d062669fdec08c4d0bdd09826b1b6d24ef49de6d8141eaa", // WBTC collateral
        "0x05b7d301fa769274f20e89222169c0fad4d846c366440afc160aafadd6f88f0c", // WBTC ibcollateral
      ],
    },
    {
      contractAddress: addresses.nostraGatewayAddress,
      entrypoint: "add_supported_asset",
      calldata: [
        "0x04718f5a0fc34cc1af16a1cdee98ffb20c31f5cd61d6ab07201858f4287c938d", // STRK
        "0x001258eae3eae5002125bebf062d611a772e8aea3a1879b64a19f363ebd00947", // STRK debt
        "0x040f5a6b7a6d3c472c12ca31ae6250b462c6d35bbdae17bd52f6c6ca065e30cf", // STRK collateral
        "0x07c2e1e733f28daa23e78be3a4f6c724c0ab06af65f6a95b5e0545215f1abc1b", // STRK ibcollateral
      ],
    },
    {
      contractAddress: addresses.nostraGatewayAddress,
      entrypoint: "add_supported_asset",
      calldata: [
        "0x068f5c6a61780768455de69077e07e89787839bf8166decfbf92b645209c0fb8", // USDT
        "0x024e9b0d6bc79e111e6872bb1ada2a874c25712cf08dfc5bcf0de008a7cca55f", // USDT debt
        "0x0514bd7ee8c97d4286bd481c54aa0793e43edbfb7e1ab9784c4b30469dcf9313", // USDT collateral
        "0x0453c4c996f1047d9370f824d68145bd5e7ce12d00437140ad02181e1d11dc83", // USDT ibcollateral
      ],
    },
    {
      contractAddress: addresses.nostraGatewayAddress,
      entrypoint: "add_supported_asset",
      calldata: [
        "0x042b8f0484674ca266ac5d08e4ac6a3fe65bd3129795def2dca5c34ecc5f96d2", // WSTETH
        "0x0348cc417fc877a7868a66510e8e0d0f3f351f5e6b0886a86b652fcb30a3d1fb", // WSTETH debt
        "0x05eb6de9c7461b3270d029f00046c8a10d27d4f4a4c931a4ea9769c72ef4edbb", // WSTETH collateral
        "0x009377fdde350e01e0397820ea83ed3b4f05df30bfb8cf8055d62cafa1b2106a", // WSTETH ibcollateral
      ],
    },
    {
      contractAddress: addresses.vesuGatewayAddress,
      entrypoint: "add_pool",
      calldata: [re7Pool],
    },
    {
      contractAddress: addresses.vesuGatewayAddress,
      entrypoint: "add_pool_asset",
      calldata: [
        re7Pool,
        "0x053c91253bc9682c04929ca02ed00b3e423f6710d2ee7e0d5ebb06f3ecf368a8", // USDC
      ],
    },
    {
      contractAddress: addresses.vesuGatewayAddress,
      entrypoint: "add_pool_asset",
      calldata: [
        re7Pool,
        "0x049d36570d4e46f48e99674bd3fcc84644ddd6b96f7c741b1562b82f9e004dc7", // ETH
      ],
    },
    {
      contractAddress: addresses.vesuGatewayAddress,
      entrypoint: "add_pool_asset",
      calldata: [
        re7Pool,
        "0x0057912720381af14b0e5c87aa4718ed5e527eab60b3801ebf702ab09139e38b", // WSTETH
      ],
    },
    {
      contractAddress: addresses.vesuGatewayAddress,
      entrypoint: "add_pool_asset",
      calldata: [
        re7Pool,
        "0x04718f5a0fc34cc1af16a1cdee98ffb20c31f5cd61d6ab07201858f4287c938d", // STRK
      ],
    },
    {
      contractAddress: addresses.vesuGatewayAddress,
      entrypoint: "add_pool_asset",
      calldata: [
        re7Pool,
        "0x03fe2b97c1fd336e750087d68b9b867997fd64a2661ff3ca5a7c771641e8e7ac", // WBTC
      ],
    },
    {
      contractAddress: addresses.vesuGatewayAddress,
      entrypoint: "add_pool",
      calldata: [alterscopeWstETh],
    },
    {
      contractAddress: addresses.vesuGatewayAddress,
      entrypoint: "add_pool_asset",
      calldata: [
        alterscopeWstETh,
        "0x053c91253bc9682c04929ca02ed00b3e423f6710d2ee7e0d5ebb06f3ecf368a8", // USDC
      ],
    },
    {
      contractAddress: addresses.vesuGatewayAddress,
      entrypoint: "add_pool_asset",
      calldata: [
        alterscopeWstETh,
        "0x049d36570d4e46f48e99674bd3fcc84644ddd6b96f7c741b1562b82f9e004dc7", // ETH
      ],
    },
    {
      contractAddress: addresses.vesuGatewayAddress,
      entrypoint: "add_pool_asset",
      calldata: [
        alterscopeWstETh,
        "0x0057912720381af14b0e5c87aa4718ed5e527eab60b3801ebf702ab09139e38b", // WSTETH
      ],
    },
    {
      contractAddress: addresses.vesuGatewayAddress,
      entrypoint: "add_pool_asset",
      calldata: [
        alterscopeWstETh,
        "0x04718f5a0fc34cc1af16a1cdee98ffb20c31f5cd61d6ab07201858f4287c938d", // STRK
      ],
    },
    {
      contractAddress: addresses.vesuGatewayAddress,
      entrypoint: "add_pool_asset",
      calldata: [
        alterscopeWstETh,
        "0x03fe2b97c1fd336e750087d68b9b867997fd64a2661ff3ca5a7c771641e8e7ac", // WBTC
      ],
    },
    {
      contractAddress: addresses.routerGatewayAddress,
      entrypoint: "add_gateway",
      calldata: ["vesu", addresses.vesuGatewayAddress],
    },
    {
      contractAddress: addresses.routerGatewayAddress,
      entrypoint: "add_gateway",
<<<<<<< HEAD
      calldata: [
        "avnu",
        addresses.avnuGatewayAddress,
      ]
=======
      calldata: ["avnu", addresses.avnuGatewayAddress],
>>>>>>> ec9af8ea
    },
    {
      contractAddress: addresses.routerGatewayAddress,
      entrypoint: "add_gateway",
<<<<<<< HEAD
      calldata: [
        "nostra",
        addresses.nostraGatewayAddress,
      ]
=======
      calldata: ["nostra", addresses.nostraGatewayAddress],
>>>>>>> ec9af8ea
    },
    {
      contractAddress: addresses.routerGatewayAddress,
      entrypoint: "add_gateway",
<<<<<<< HEAD
      calldata: [
        "ekubo",
        addresses.ekuboGatewayAddress,
      ]
    }
  ]
=======
      calldata: ["ekubo", addresses.ekuboGatewayAddress],
    },
  ];
>>>>>>> ec9af8ea

  const fee = await deployer.estimateInvokeFee(calls, {
    nonce: nonce,
  });
<<<<<<< HEAD
  const result = await deployer.execute(
    calls,
    {
      nonce: nonce,
      resourceBounds: fee.resourceBounds,
    }
  );
=======
  const result = await deployer.execute(calls, {
    nonce: nonce,
    resourceBounds: fee.resourceBounds,
  });
>>>>>>> ec9af8ea

  const txR = await deployer.waitForTransaction(result.transaction_hash);
  if (!txR.isSuccess()) {
    console.log(
      red(`Failed to initialize contracts: ${JSON.stringify(txR.value)}`)
    );
    throw new Error("Failed to initialize contracts");
  }
};

<<<<<<< HEAD
const initializeContractsSepolia = async (addresses: {nostraGatewayAddress: string, vesuGatewayAddress: string, routerGatewayAddress: string, ekuboGatewayAddress: string}): Promise<void> => {
=======
const initializeContractsSepolia = async (addresses: {
  nostraGatewayAddress: string;
  vesuGatewayAddress: string;
  routerGatewayAddress: string;
  ekuboGatewayAddress: string;
}): Promise<void> => {
>>>>>>> ec9af8ea
  const nonce = await deployer.getNonce();

  const re7Pool =
    "3592370751539490711610556844458488648008775713878064059760995781404350938653";

  const calls = [
    {
      contractAddress: addresses.nostraGatewayAddress,
      entrypoint: "add_supported_asset",
      calldata: [
        "0x7bb0505dde7c05f576a6e08e64dadccd7797f14704763a5ad955727be25e5e9", // ETH
        "0x03b03b1fa4e67e71c327160863749589f4b86d2ad7633e20ed27d9cc9f9d4ff7", // ETH debt
        "0x0168fa06192fab62dae5c363f4f33d43770933389ef7508c298df5b98f6b22a5", // ETH Ncollateral
        "0x05a2e5c763496078125a9d23d1538d0d0ed63190e29eff303888a976709ee093", // ETH ibcollateral
      ],
    },
    {
      contractAddress: addresses.nostraGatewayAddress,
      entrypoint: "add_supported_asset",
      calldata: [
        "0x715649d4c493ca350743e43915b88d2e6838b1c78ddc23d6d9385446b9d6844", // USDC
        "0x071d419001168d9e3812a7a909a74ede4c1fad3fe731b6f0e8ff9cc6cb431bb9", // USDC debt
        "0x0743295f7ef1577c257a206ebe149cc75ad903f6199152e57de1fb1213f8cbb3", // USDC Ncollateral
        "0x0620ad68e560408144f9fc336c799d73212a4361ca4d32813ba9f441110e446b", // USDC ibcollateral
      ],
    },
    {
      contractAddress: addresses.nostraGatewayAddress,
      entrypoint: "add_supported_asset",
      calldata: [
        "0xabbd6f1e590eb83addd87ba5ac27960d859b1f17d11a3c1cd6a0006704b141", // WBTC
        "0x02dece90d7518aa4a58aa1f6ec600750d4a03d2304ef06bf809927d25c32354a", // WBTC debt
        "0x0295a98cca46b3413c900d919edc77982c8b7e4bebee8d7a5efc21383c6dd049", // WBTC Ncollateral
        "0x0138fe69353f77e9a3f8d855ec7a03bc4c5c141fe8e2058f16b54a7b33ceb750", // WBTC ibcollateral
      ],
    },
    {
      contractAddress: addresses.routerGatewayAddress,
      entrypoint: "add_gateway",
      calldata: ["vesu", addresses.vesuGatewayAddress],
    },
    {
      contractAddress: addresses.routerGatewayAddress,
      entrypoint: "add_gateway",
<<<<<<< HEAD
      calldata: [
        "nostra",
        addresses.nostraGatewayAddress,
      ]
=======
      calldata: ["nostra", addresses.nostraGatewayAddress],
>>>>>>> ec9af8ea
    },
    {
      contractAddress: addresses.routerGatewayAddress,
      entrypoint: "add_gateway",
<<<<<<< HEAD
      calldata: [
        "ekubo",
        addresses.ekuboGatewayAddress,
      ]
    }
=======
      calldata: ["ekubo", addresses.ekuboGatewayAddress],
    },
>>>>>>> ec9af8ea
  ];

  const fee = await deployer.estimateInvokeFee(calls, {
    nonce: nonce,
  });
<<<<<<< HEAD
  const result = await deployer.execute(
    calls,
    {
      nonce: nonce,
      resourceBounds: fee.resourceBounds,
    }
  );
=======
  const result = await deployer.execute(calls, {
    nonce: nonce,
    resourceBounds: fee.resourceBounds,
  });
>>>>>>> ec9af8ea

  const txR = await deployer.waitForTransaction(result.transaction_hash);
  if (!txR.isSuccess()) {
    console.log(
      red(`Failed to initialize contracts: ${JSON.stringify(txR.value)}`)
    );
    throw new Error("Failed to initialize contracts");
  }
};

const main = async (): Promise<void> => {
  try {
    assertDeployerDefined();

    await Promise.all([assertRpcNetworkActive(), assertDeployerSignable()]);

    const gatewayAddress = await deployScriptMainnet();
    await executeDeployCalls();
    await initializeContracts(gatewayAddress);
    exportDeployments();

    console.log(green("All Setup Done!"));
  } catch (err) {
    console.log(err);
    process.exit(1); //exit with error so that non subsequent scripts are run
  }
};

main();<|MERGE_RESOLUTION|>--- conflicted
+++ resolved
@@ -10,9 +10,6 @@
 import { green, red } from "./helpers/colorize-log";
 import { CallData, constants } from "starknet";
 
-<<<<<<< HEAD
-const deployScriptMainnet = async (): Promise<{ nostraGatewayAddress: string, vesuGatewayAddress: string, routerGatewayAddress: string, ekuboGatewayAddress: string, avnuGatewayAddress: string }> => {
-=======
 const deployScriptMainnet = async (): Promise<{
   nostraGatewayAddress: string;
   vesuGatewayAddress: string;
@@ -20,7 +17,6 @@
   ekuboGatewayAddress: string;
   avnuGatewayAddress: string;
 }> => {
->>>>>>> ec9af8ea
   // Deploy VesuGateway
   const supportedAssets = [
     "0x049d36570d4e46f48e99674bd3fcc84644ddd6b96f7c741b1562b82f9e004dc7", // ETH
@@ -97,30 +93,12 @@
     },
   });
 
-<<<<<<< HEAD
 
 
   return { nostraGatewayAddress, vesuGatewayAddress, routerGatewayAddress, ekuboGatewayAddress, avnuGatewayAddress };
 };
 
 const deployScriptSepolia = async (): Promise<{ nostraGatewayAddress: string, vesuGatewayAddress: string, routerGatewayAddress: string, ekuboGatewayAddress: string }> => {
-=======
-  return {
-    nostraGatewayAddress,
-    vesuGatewayAddress,
-    routerGatewayAddress,
-    avnuGatewayAddress: "0x0000000000000000000000000000000000000000000000000000000000000000",
-    ekuboGatewayAddress: "0x0000000000000000000000000000000000000000000000000000000000000000",
-  };
-};
-
-const deployScriptSepolia = async (): Promise<{
-  nostraGatewayAddress: string;
-  vesuGatewayAddress: string;
-  routerGatewayAddress: string;
-  ekuboGatewayAddress: string;
-}> => {
->>>>>>> ec9af8ea
   // Deploy VesuGateway
   const supportedAssets = [
     "0x7bb0505dde7c05f576a6e08e64dadccd7797f14704763a5ad955727be25e5e9", // ETH
@@ -189,13 +167,6 @@
     },
   });
 
-<<<<<<< HEAD
-  return { nostraGatewayAddress, vesuGatewayAddress, routerGatewayAddress, ekuboGatewayAddress };
-};
-
-const initializeContracts = async (addresses: {nostraGatewayAddress: string, vesuGatewayAddress: string, routerGatewayAddress: string, ekuboGatewayAddress: string, avnuGatewayAddress: string}): Promise<void> => {
-
-=======
   return {
     nostraGatewayAddress,
     vesuGatewayAddress,
@@ -211,7 +182,6 @@
   ekuboGatewayAddress: string;
   avnuGatewayAddress: string;
 }): Promise<void> => {
->>>>>>> ec9af8ea
   const nonce = await deployer.getNonce();
 
   const re7Pool =
@@ -378,47 +348,32 @@
     {
       contractAddress: addresses.routerGatewayAddress,
       entrypoint: "add_gateway",
-<<<<<<< HEAD
       calldata: [
         "avnu",
         addresses.avnuGatewayAddress,
       ]
-=======
-      calldata: ["avnu", addresses.avnuGatewayAddress],
->>>>>>> ec9af8ea
-    },
-    {
-      contractAddress: addresses.routerGatewayAddress,
-      entrypoint: "add_gateway",
-<<<<<<< HEAD
+    },
+    {
+      contractAddress: addresses.routerGatewayAddress,
+      entrypoint: "add_gateway",
       calldata: [
         "nostra",
         addresses.nostraGatewayAddress,
       ]
-=======
-      calldata: ["nostra", addresses.nostraGatewayAddress],
->>>>>>> ec9af8ea
-    },
-    {
-      contractAddress: addresses.routerGatewayAddress,
-      entrypoint: "add_gateway",
-<<<<<<< HEAD
+    },
+    {
+      contractAddress: addresses.routerGatewayAddress,
+      entrypoint: "add_gateway",
       calldata: [
         "ekubo",
         addresses.ekuboGatewayAddress,
       ]
     }
   ]
-=======
-      calldata: ["ekubo", addresses.ekuboGatewayAddress],
-    },
-  ];
->>>>>>> ec9af8ea
 
   const fee = await deployer.estimateInvokeFee(calls, {
     nonce: nonce,
   });
-<<<<<<< HEAD
   const result = await deployer.execute(
     calls,
     {
@@ -426,12 +381,6 @@
       resourceBounds: fee.resourceBounds,
     }
   );
-=======
-  const result = await deployer.execute(calls, {
-    nonce: nonce,
-    resourceBounds: fee.resourceBounds,
-  });
->>>>>>> ec9af8ea
 
   const txR = await deployer.waitForTransaction(result.transaction_hash);
   if (!txR.isSuccess()) {
@@ -442,16 +391,12 @@
   }
 };
 
-<<<<<<< HEAD
-const initializeContractsSepolia = async (addresses: {nostraGatewayAddress: string, vesuGatewayAddress: string, routerGatewayAddress: string, ekuboGatewayAddress: string}): Promise<void> => {
-=======
 const initializeContractsSepolia = async (addresses: {
   nostraGatewayAddress: string;
   vesuGatewayAddress: string;
   routerGatewayAddress: string;
   ekuboGatewayAddress: string;
 }): Promise<void> => {
->>>>>>> ec9af8ea
   const nonce = await deployer.getNonce();
 
   const re7Pool =
@@ -496,34 +441,24 @@
     {
       contractAddress: addresses.routerGatewayAddress,
       entrypoint: "add_gateway",
-<<<<<<< HEAD
       calldata: [
         "nostra",
         addresses.nostraGatewayAddress,
       ]
-=======
-      calldata: ["nostra", addresses.nostraGatewayAddress],
->>>>>>> ec9af8ea
-    },
-    {
-      contractAddress: addresses.routerGatewayAddress,
-      entrypoint: "add_gateway",
-<<<<<<< HEAD
+    },
+    {
+      contractAddress: addresses.routerGatewayAddress,
+      entrypoint: "add_gateway",
       calldata: [
         "ekubo",
         addresses.ekuboGatewayAddress,
       ]
     }
-=======
-      calldata: ["ekubo", addresses.ekuboGatewayAddress],
-    },
->>>>>>> ec9af8ea
   ];
 
   const fee = await deployer.estimateInvokeFee(calls, {
     nonce: nonce,
   });
-<<<<<<< HEAD
   const result = await deployer.execute(
     calls,
     {
@@ -531,12 +466,6 @@
       resourceBounds: fee.resourceBounds,
     }
   );
-=======
-  const result = await deployer.execute(calls, {
-    nonce: nonce,
-    resourceBounds: fee.resourceBounds,
-  });
->>>>>>> ec9af8ea
 
   const txR = await deployer.waitForTransaction(result.transaction_hash);
   if (!txR.isSuccess()) {
